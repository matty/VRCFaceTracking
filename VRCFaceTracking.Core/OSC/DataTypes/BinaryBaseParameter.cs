﻿using System.Text.RegularExpressions;
using VRCFaceTracking.Core.Contracts.Services;
using VRCFaceTracking.Core.Params;
using VRCFaceTracking.Core.Params.Data;

namespace VRCFaceTracking.Core.OSC.DataTypes;

public class BinaryBaseParameter : Parameter
{
    private readonly List<BaseParam<bool>> _params = new(); // Int represents binary steps

    private readonly BaseParam<bool> _negativeParam;
    private int _maxPossibleBinaryInt;
    private readonly string _paramName;
    private readonly Func<UnifiedTrackingData, float> _getValueFunc;
    private readonly Regex _regex;

    private bool ProcessBinary(UnifiedTrackingData data, int binaryIndex)
    {
        var value = _getValueFunc.Invoke(data);
        if (!_negativeParam.Relevant &&
            value < 0) // If the negative parameter isn't set, cut the negative values
            return false;
        var adjustedValue = Math.Abs(value);
        var bigValue = (int)(adjustedValue * (_maxPossibleBinaryInt - 1));
        return ((bigValue >> binaryIndex) & 1) == 1;
    }

    /* Pretty complicated, but let me try to explain...
     * As with other ResetParam functions, the purpose of this function is to reset all the parameters.
     * Since we don't actually know what parameters we'll be needing for this new avatar, nor do we know if the parameters we currently have are valid
     * it's just easier to just reset everything.
     *
     * Step 1) Find all valid parameters on the new avatar that start with the name of this binary param, and end with a number.
     * 
     * Step 2) Find the binary steps for that number. That's the number of shifts we need to do. That number could be 8, and it's steps would be 3 as it's 3 steps away from zero in binary
     * This also makes sure the number is a valid base2-compatible number
     *
     * Step 3) Calculate the maximum possible value for the discovered binary steps, then subtract 1 since we count from 0.
     *
     * Step 4) Create each parameter literal that'll be responsible for actually changing parameters. It's output data will be multiplied by the highest possible
     * binary number since we can safely assume the highest possible input float will be 1.0. Then we bitwise shift by the binary steps discovered in step 2.
     * Finally, we use a combination of bitwise AND to get whether the designated index for this param is 1 or 0.
     */
<<<<<<< HEAD
    public IParameter[] ResetParam((string paramName, string paramAddress, Type paramType)[] newParams)
=======
    public override Parameter[] ResetParam(IParameterDefinition[] newParams)
>>>>>>> 1b11d68d
    {
        _params.Clear();
        var negativeRelevancy = _negativeParam.ResetParam(newParams);

        var boolParams = newParams.Where(p =>
<<<<<<< HEAD
            p.paramType == typeof(bool) && _regex.IsMatch(p.paramName));
=======
            p.Type == typeof(bool) && _regex.IsMatch(p.Name));
>>>>>>> 1b11d68d

        var paramsToCreate = new Dictionary<string, int>();
        foreach (var param in boolParams)
        {
<<<<<<< HEAD
            var tempName = param.paramName;
=======
            var tempName = param.Name;
>>>>>>> 1b11d68d
            if (!int.TryParse(
                    String.Concat(tempName.Replace(_paramName, "").ToArray().Reverse().TakeWhile(char.IsNumber)
                        .Reverse()), out var index)) continue;
            // Get the shift steps
            var binaryIndex = GetBinarySteps(index);
            // If this index has a shift step, create the parameter
            if (binaryIndex.HasValue)
                paramsToCreate.Add(_paramName + index, binaryIndex.Value);
        }

        if (paramsToCreate.Count == 0) return negativeRelevancy;

        // Calculate the highest possible binary number
        _maxPossibleBinaryInt = (int)Math.Pow(2, paramsToCreate.Values.Count);
        var parameters = new List<Parameter>(negativeRelevancy);
        foreach (var newBool in paramsToCreate
                     .Select(param =>
                         new BaseParam<bool>(param.Key, data => ProcessBinary(data, param.Value), true)))
        {
            parameters.AddRange(newBool.ResetParam(newParams));
            _params.Add(newBool);
        }

        return parameters.ToArray();
    }

    public override (string, Parameter)[] GetParamNames() =>
        _params.SelectMany(p => p.GetParamNames()).Concat(_negativeParam.GetParamNames()).ToArray();

    public new bool Deprecated => false; // Handled by our children

    // This serves both as a test to make sure this index is in the binary sequence, but also returns how many bits we need to shift to find it
    private static int? GetBinarySteps(int index)
    {
        var currSeqItem = 1;
        for (var i = 0; i < index; i++)
        {
            if (currSeqItem == index)
                return i;
            currSeqItem *= 2;
        }

        return null;
    }

    public BinaryBaseParameter(string paramName, Func<UnifiedTrackingData, float> getValueFunc)
    {
        _paramName = paramName;
        _regex = new Regex(@"(?<!(v\d+))/" + _paramName + @"\d+$|^" + _paramName + @"\d+$");
        _getValueFunc = getValueFunc;
        _negativeParam =
            new BaseParam<bool>(paramName + "Negative", data => getValueFunc.Invoke(data) < 0, true);
    }
}<|MERGE_RESOLUTION|>--- conflicted
+++ resolved
@@ -42,30 +42,18 @@
      * binary number since we can safely assume the highest possible input float will be 1.0. Then we bitwise shift by the binary steps discovered in step 2.
      * Finally, we use a combination of bitwise AND to get whether the designated index for this param is 1 or 0.
      */
-<<<<<<< HEAD
-    public IParameter[] ResetParam((string paramName, string paramAddress, Type paramType)[] newParams)
-=======
     public override Parameter[] ResetParam(IParameterDefinition[] newParams)
->>>>>>> 1b11d68d
     {
         _params.Clear();
         var negativeRelevancy = _negativeParam.ResetParam(newParams);
 
         var boolParams = newParams.Where(p =>
-<<<<<<< HEAD
-            p.paramType == typeof(bool) && _regex.IsMatch(p.paramName));
-=======
             p.Type == typeof(bool) && _regex.IsMatch(p.Name));
->>>>>>> 1b11d68d
 
         var paramsToCreate = new Dictionary<string, int>();
         foreach (var param in boolParams)
         {
-<<<<<<< HEAD
-            var tempName = param.paramName;
-=======
             var tempName = param.Name;
->>>>>>> 1b11d68d
             if (!int.TryParse(
                     String.Concat(tempName.Replace(_paramName, "").ToArray().Reverse().TakeWhile(char.IsNumber)
                         .Reverse()), out var index)) continue;
