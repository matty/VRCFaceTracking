--- conflicted
+++ resolved
@@ -17,11 +17,7 @@
 
         public new (string, Parameter)[] GetParamNames() => new[] { (OscMessage.Address, (Parameter)this) };
         
-<<<<<<< HEAD
-        public override IParameter[] ResetParam((string paramName, string paramAddress, Type paramType)[] newParams)
-=======
         public override Parameter[] ResetParam(IParameterDefinition[] newParams)
->>>>>>> 1b11d68d
         {
             Relevant = true;
             return new Parameter[] { this };
@@ -30,24 +26,14 @@
 
     public class NativeParameter<T> : AlwaysRelevantParameter<T> where T : struct
     {
-<<<<<<< HEAD
-        private readonly Func<(string paramName, string paramAddress, Type paramType)[], bool> _condition;
-        
-        public NativeParameter(Func<UnifiedTrackingData, T> getValueFunc, Func<(string paramName, string paramAddress, Type paramType)[], bool> condition, string paramAddress) : base(getValueFunc, paramAddress)
-=======
         private readonly Func<IParameterDefinition[], bool> _condition;
         
         public NativeParameter(Func<UnifiedTrackingData, T> getValueFunc, Func<IParameterDefinition[], bool> condition, string paramAddress) : base(getValueFunc, paramAddress)
->>>>>>> 1b11d68d
         {
             _condition = condition;
         }
         
-<<<<<<< HEAD
-        public override IParameter[] ResetParam((string paramName, string paramAddress, Type paramType)[] newParams)
-=======
         public override Parameter[] ResetParam(IParameterDefinition[] newParams)
->>>>>>> 1b11d68d
         {
             if (!_condition.Invoke(newParams))
             {
@@ -119,11 +105,7 @@
             };
         }
 
-<<<<<<< HEAD
-        public IParameter[] ResetParam((string paramName, string paramAddress, Type paramType)[] newParams) => _parameter.SelectMany(param => param.ResetParam(newParams)).ToArray();
-=======
         public override Parameter[] ResetParam(IParameterDefinition[] newParams) => _parameter.SelectMany(param => param.ResetParam(newParams)).ToArray();
->>>>>>> 1b11d68d
 
         public override (string, Parameter)[] GetParamNames() => _parameter.SelectMany(param => param.GetParamNames()).ToArray();
     }
