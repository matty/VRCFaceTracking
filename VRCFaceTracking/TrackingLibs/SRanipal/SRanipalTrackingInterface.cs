--- conflicted
+++ resolved
@@ -1,5 +1,7 @@
 ﻿using System;
+using System.Collections.Generic;
 using System.Diagnostics;
+using System.Linq;
 using System.Runtime.InteropServices;
 using System.Threading;
 using ViveSR;
@@ -9,14 +11,14 @@
 
 namespace VRCFaceTracking.SRanipal
 {
-    public class SRanipalExtTrackingInterface : ExtTrackingModule
+    public class SRanipalTrackingInterface : ITrackingModule
     {
         private static CancellationTokenSource _cancellationToken;
 
-        public override (bool SupportsEye, bool SupportsLip) Supported => (true, true);
-        public override (bool UtilizingEye, bool UtilizingLip) Utilizing { get; set; }
+        public bool SupportsEye => true;
+        public bool SupportsLip => true;
 
-        public override (bool eyeSuccess, bool lipSuccess) Initialize(bool eye, bool lip)
+        public (bool eyeSuccess, bool lipSuccess) Initialize(bool eye, bool lip)
         {
             _cancellationToken?.Cancel();
             
@@ -74,7 +76,7 @@
             return (eyeEnabled, lipEnabled);
         }
         
-        public override void Teardown()
+        public void Teardown()
         {
             _cancellationToken.Cancel();
             
@@ -87,7 +89,7 @@
         #region Update
 
         
-        public override Action GetUpdateThreadFunc()
+        public Action GetUpdateThreadFunc()
         {
             _cancellationToken = new CancellationTokenSource();
             return () =>
@@ -100,13 +102,10 @@
             };
         }
 
-        public override void Update()
+        public void Update()
         {
-            if (Utilizing.UtilizingLip)
-                UpdateMouth();
-            
-            if (Utilizing.UtilizingEye)
-                UpdateEye();
+            UpdateMouth();
+            UpdateEye();
         }
         
         private const int PROCESS_VM_OPERATION = 0x0008;
@@ -144,24 +143,17 @@
         
         private void UpdateEye()
         {
-<<<<<<< HEAD
-=======
             if (UnifiedLibManager.EyeStatus != ModuleState.Active) return;
->>>>>>> c8e36d3a
             EyeData_v2 eyeData = default;
             SRanipal_Eye_API.GetEyeData_v2(ref eyeData);
             UnifiedTrackingData.LatestEyeData.UpdateData(eyeData);
         }
 
-<<<<<<< HEAD
-        private void UpdateMouth() => SRanipal_Lip_v2.GetLipWeightingsAndImage(out UnifiedTrackingData.LatestLipShapes, out UnifiedTrackingData.Image);
-=======
         private void UpdateMouth()
         {
             if (UnifiedLibManager.LipStatus != ModuleState.Active) return;
             SRanipal_Lip_v2.GetLipWeightingsAndImage(out UnifiedTrackingData.LatestLipShapes, out UnifiedTrackingData.Image);
         }
->>>>>>> c8e36d3a
 
         #endregion
     }
