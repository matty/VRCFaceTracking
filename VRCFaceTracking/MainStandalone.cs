﻿using System;
using System.Collections.Generic;
using System.Linq;
<<<<<<< HEAD
using System.Runtime.InteropServices;
using System.Security;
using System.Security.Principal;
using System.Threading;
using ParamLib;
=======
using System.Threading;
>>>>>>> b7cdb8f0
using VRCFaceTracking.OSC;

namespace VRCFaceTracking
{
    public static class MainStandalone
    {
        private static OscMain _oscMain;
        
        private static IEnumerable<OscMessage> ConstructMessages(IEnumerable<OSCParams.BaseParam> parameters)
        {
            var paramList = new List<OscMessage>();
            foreach (var param in parameters) {
                paramList.Add(new OscMessage("/avatar/parameters/" + param.ParamName, param.ParamType, param.ParamValue));
            }

            return paramList;
        }
        
        [System.Diagnostics.CodeAnalysis.SuppressMessage("Microsoft.Interoperability", "CA1401:PInvokesShouldNotBeVisible"), System.Diagnostics.CodeAnalysis.SuppressMessage("Microsoft.Security", "CA2118:ReviewSuppressUnmanagedCodeSecurityUsage"), SuppressUnmanagedCodeSecurity]
        [DllImport("winmm.dll", EntryPoint = "timeBeginPeriod", SetLastError = true)]

        public static extern uint TimeBeginPeriod(uint uMilliseconds);

        /// <summary>TimeEndPeriod(). See the Windows API documentation for details.</summary>

        [System.Diagnostics.CodeAnalysis.SuppressMessage("Microsoft.Interoperability", "CA1401:PInvokesShouldNotBeVisible"), System.Diagnostics.CodeAnalysis.SuppressMessage("Microsoft.Security", "CA2118:ReviewSuppressUnmanagedCodeSecurityUsage"), SuppressUnmanagedCodeSecurity]
        [DllImport("winmm.dll", EntryPoint = "timeEndPeriod", SetLastError = true)]

        public static extern uint TimeEndPeriod(uint uMilliseconds);

        public static IEnumerable<OSCParams.BaseParam> RelevantParams;

        public static void Main(string[] args)
        {
<<<<<<< HEAD
            TimeBeginPeriod(1);
=======
            Utils.TimeBeginPeriod(1);
>>>>>>> b7cdb8f0
            Logger.Msg("VRCFT Standalone Initializing!");
            DependencyManager.Init();
            Logger.Msg("Initialized DependencyManager Successfully");
            UnifiedLibManager.Initialize();
            Logger.Msg("Initialized UnifiedLibManager Successfully");
            _oscMain = new OscMain("127.0.0.1", 9000, 9001);
            
            RelevantParams = UnifiedTrackingData.AllParameters.SelectMany(p => p.GetBase()).Where(param => param.Relevant);
            
            Console.CancelKeyPress += delegate {
                Utils.TimeEndPeriod(1);
                Logger.Msg("VRCFT Standalone Exiting!");
                UnifiedLibManager.Teardown();
            };

            ConfigParser.OnConfigLoaded += () =>
            {
                RelevantParams = UnifiedTrackingData.AllParameters.SelectMany(p => p.GetBase()).Where(param => param.Relevant);
                Logger.Msg("Config file parsed successfully! "+RelevantParams.Count()+" parameters loaded");
            };

            while (true)
            {
                Thread.Sleep(10);
                UnifiedTrackingData.OnUnifiedParamsUpdated.Invoke(UnifiedTrackingData.LatestEyeData,
                    UnifiedTrackingData.LatestLipShapes);

                var bundle = new OscBundle(ConstructMessages(RelevantParams));
                
                _oscMain.Send(bundle.Data);
            }

            TimeEndPeriod(1);
        }
    }
}<|MERGE_RESOLUTION|>--- conflicted
+++ resolved
@@ -1,15 +1,7 @@
 ﻿using System;
 using System.Collections.Generic;
 using System.Linq;
-<<<<<<< HEAD
-using System.Runtime.InteropServices;
-using System.Security;
-using System.Security.Principal;
 using System.Threading;
-using ParamLib;
-=======
-using System.Threading;
->>>>>>> b7cdb8f0
 using VRCFaceTracking.OSC;
 
 namespace VRCFaceTracking
@@ -27,28 +19,12 @@
 
             return paramList;
         }
-        
-        [System.Diagnostics.CodeAnalysis.SuppressMessage("Microsoft.Interoperability", "CA1401:PInvokesShouldNotBeVisible"), System.Diagnostics.CodeAnalysis.SuppressMessage("Microsoft.Security", "CA2118:ReviewSuppressUnmanagedCodeSecurityUsage"), SuppressUnmanagedCodeSecurity]
-        [DllImport("winmm.dll", EntryPoint = "timeBeginPeriod", SetLastError = true)]
-
-        public static extern uint TimeBeginPeriod(uint uMilliseconds);
-
-        /// <summary>TimeEndPeriod(). See the Windows API documentation for details.</summary>
-
-        [System.Diagnostics.CodeAnalysis.SuppressMessage("Microsoft.Interoperability", "CA1401:PInvokesShouldNotBeVisible"), System.Diagnostics.CodeAnalysis.SuppressMessage("Microsoft.Security", "CA2118:ReviewSuppressUnmanagedCodeSecurityUsage"), SuppressUnmanagedCodeSecurity]
-        [DllImport("winmm.dll", EntryPoint = "timeEndPeriod", SetLastError = true)]
-
-        public static extern uint TimeEndPeriod(uint uMilliseconds);
 
         public static IEnumerable<OSCParams.BaseParam> RelevantParams;
 
         public static void Main(string[] args)
         {
-<<<<<<< HEAD
-            TimeBeginPeriod(1);
-=======
             Utils.TimeBeginPeriod(1);
->>>>>>> b7cdb8f0
             Logger.Msg("VRCFT Standalone Initializing!");
             DependencyManager.Init();
             Logger.Msg("Initialized DependencyManager Successfully");
@@ -80,8 +56,6 @@
                 
                 _oscMain.Send(bundle.Data);
             }
-
-            TimeEndPeriod(1);
         }
     }
 }